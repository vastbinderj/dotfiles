#!/bin/bash

##
# Install Golang from source and configure GOPATH
##

WORKDIR=$(pwd)

# first clean up soure dirs if they exists already
if [ -d  "$HOME/go" ]; then
    rm -rf "$HOME/go"
fi

# clean up go 1.4 - just in case
if [ -d  "$HOME/go1.4" ]; then
    rm -rf "$HOME/go1.4"
fi

# install Go1.4.2 binaries
if [[ "$OSTYPE" == "darwin"* ]]; then
    cd "$HOME" || exit
    wget -qO- https://storage.googleapis.com/golang/go1.4.3.darwin-amd64.tar.gz | tar --transform 's/^go/go1.4/' -xvz
elif [[ "$OSTYPE" == "linux-gnu" ]]; then
    if [ "$(uname -m)" == 'x86_64' ]; then
        cd "$HOME" || exit
        wget -qO- https://storage.googleapis.com/golang/go1.4.3.linux-amd64.tar.gz | tar --transform 's/^go/go1.4/' -xvz
    else
        cd "$HOME" || exit
<<<<<<< HEAD
        wget -qO- https://storage.googleapis.com/golang/go1.4.3.Linux-386.tar.gz | tar --transform 's/^go/go1.4/' -xvz
=======
        wget -qO- https://storage.googleapis.com/golang/go1.4.3.linux-386.tar.gz | tar --transform 's/^go/go1.4/' -xvz
>>>>>>> dc86c5f3
    fi
fi

# create GOPATH dirt
if [ ! -d "$HOME/code/go" ]; then
    mkdir -p "$HOME/code/go"
    mkdir -p "$HOME/code/go/"{src,pkg,bin}
fi


# install golang from the source repository
GIT clone https://github.com/golang/go "$HOME/go"
cd "$HOME/go" || exit


# checkout go 1.5
git checkout go1.7
cd "$HOME/go/src" || exit


# build from source
CMD="./all.bash"
eval $CMD


# back to working dir
cd "$WORKDIR" || exit
unset CMD<|MERGE_RESOLUTION|>--- conflicted
+++ resolved
@@ -26,11 +26,7 @@
         wget -qO- https://storage.googleapis.com/golang/go1.4.3.linux-amd64.tar.gz | tar --transform 's/^go/go1.4/' -xvz
     else
         cd "$HOME" || exit
-<<<<<<< HEAD
-        wget -qO- https://storage.googleapis.com/golang/go1.4.3.Linux-386.tar.gz | tar --transform 's/^go/go1.4/' -xvz
-=======
         wget -qO- https://storage.googleapis.com/golang/go1.4.3.linux-386.tar.gz | tar --transform 's/^go/go1.4/' -xvz
->>>>>>> dc86c5f3
     fi
 fi
 
