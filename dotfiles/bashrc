# ~/.bashrc: executed by bash(1) for non-login shells.
# see /usr/share/doc/bash/examples/startup-files (in the package bash-doc)
# for examples

# If not running interactively, don't do anything
[ -z "$PS1" ] && return

# don't put duplicate lines or lines starting with space in the history.
# See bash(1) for more options
HISTCONTROL=ignoreboth

# append to the history file, don't overwrite it
shopt -s histappend

# for setting history length see HISTSIZE and HISTFILESIZE in bash(1)
HISTSIZE=1000
HISTFILESIZE=2000

# check the window size after each command and, if necessary,
# update the values of LINES and COLUMNS.
shopt -s checkwinsize

# If set, the pattern "**" used in a pathname expansion context will
# match all files and zero or more directories and subdirectories.
shopt -s globstar

# make less more friendly for non-text input files, see lesspipe(1)
[ -x /usr/bin/lesspipe ] && eval "$(SHELL=/bin/sh lesspipe)"

# set variable identifying the chroot you work in (used in the prompt below)
if [ -z "$debian_chroot" ] && [ -r /etc/debian_chroot ]; then
    debian_chroot=$(cat /etc/debian_chroot)
fi

# set a fancy prompt (non-color, unless we know we "want" color)
case "$TERM" in
    xterm-color) color_prompt=yes;;
esac

# uncomment for a colored prompt, if the terminal has the capability; turned
# off by default to not distract the user: the focus in a terminal window
# should be on the output of commands, not on the prompt
force_color_prompt=yes

if [ -n "$force_color_prompt" ]; then
    if [ -x /usr/bin/tput ] && tput setaf 1 >&/dev/null; then
	# We have color support; assume it's compliant with Ecma-48
	# (ISO/IEC-6429). (Lack of such support is extremely rare, and such
	# a case would tend to support setf rather than setaf.)
	color_prompt=yes
    else
	color_prompt=
    fi
fi

if [ "$(whoami)" = 'root' ]; then
#    PS1='${debian_chroot:+($debian_chroot)}\[\033[01;32m\]\u@\h\[\033[00m\]:\[\033[01;34m\]\w\[\033[00m\]\$ '
  RED_UL='\e[4;31m'
  GREEN='\e[0;32m'
  NC='\e[0m'
  GIT_BRANCH='$(__git_ps1 "(%s)")'
  PS1="[${RED_UL}\u@\h:\W \t.\d${GREEN}${GIT_BRANCH}${NC}] \n > "
else
  #PS1='${debian_chroot:+($debian_chroot)}\u@\h:\w\$ '
  RED_UL='\e[4;31m'
  GREEN='\e[0;32m'
  NC='\e[0m'
  GIT_BRANCH='$(__git_ps1 "(%s)")'
  PS1="[${GREEN}\u@\h:\W ${RED_UL}${GIT_BRANCH}${NC}] \n > "
fi
unset color_prompt force_color_prompt

# If this is an xterm set the title to user@host:dir
case "$TERM" in
xterm*|rxvt*)
    PS1="\[\e]0;${debian_chroot:+($debian_chroot)}\u@\h: \w\a\]$PS1"
    ;;
*)
    ;;
esac

# enable color support of ls and also add handy aliases
if [ -x /usr/bin/dircolors ]; then
    test -r ~/.dircolors && eval "$(dircolors -b ~/.dircolors)" || eval "$(dircolors -b)"
    alias ls='ls --color=auto'
    alias grep='grep --color=auto'
    alias fgrep='fgrep --color=auto'
    alias egrep='egrep --color=auto'
fi

# some more ls aliases
alias ll='ls -alF'
alias la='ls -A'
alias l='ls -CF'

# editors
export VISUAL='gvim -v'
export EDITOR='vim -v'

# Add an "alert" alias for long running commands.  Use like so:
#   sleep 10; alert
alias alert='notify-send --urgency=low -i "$([ $? = 0 ] && echo terminal || echo error)" "$(history|tail -n1|sed -e '\''s/^\s*[0-9]\+\s*//;s/[;&|]\s*alert$//'\'')"'

# Alias definitions.
# You may want to put all your additions into a separate file like
# ~/.bash_aliases, instead of adding them here directly.
# See /usr/share/doc/bash-doc/examples in the bash-doc package.

if [ -f ~/.bash_aliases ]; then
    . ~/.bash_aliases
fi

# enable programmable completion features (you don't need to enable
# this, if it's already enabled in /etc/bash.bashrc and /etc/profile
# sources /etc/bash.bashrc).
if [ -f /etc/bash_completion ] && ! shopt -oq posix; then
    . /etc/bash_completion
fi

# path customizations
export PATH=$HOME/.rbenv/bin:$HOME/.node/bin:/usr/local/bin:/usr/local/sbin:/usr/local/heroku/bin:$PATH

# initialize rbenv
eval "$(rbenv init -)"

# node path
<<<<<<< HEAD
export NODE_PATH=/usr/local/lib/node_modules
=======
export NODE_PATH=$HOME/.node/lib/node_modules
>>>>>>> 875cc16f

# eval hub
eval "$(hub alias -s)"<|MERGE_RESOLUTION|>--- conflicted
+++ resolved
@@ -124,11 +124,7 @@
 eval "$(rbenv init -)"
 
 # node path
-<<<<<<< HEAD
-export NODE_PATH=/usr/local/lib/node_modules
-=======
 export NODE_PATH=$HOME/.node/lib/node_modules
->>>>>>> 875cc16f
 
 # eval hub
 eval "$(hub alias -s)"